--- conflicted
+++ resolved
@@ -37,13 +37,8 @@
 # ===============================
 # Genetic Algorithm Settings
 # ===============================
-<<<<<<< HEAD
-GA_POPULATION_SIZE = 80
-GA_GENERATIONS = 30
-=======
 GA_POPULATION_SIZE = 100
 GA_GENERATIONS = 35
->>>>>>> eb607c43
 GENOME_RANGE = (0.0, 5.0)
 NUM_ELITES = 1
 TOURNAMENT_GROUP_SIZE = 3
@@ -82,11 +77,7 @@
     obstacle_collisions: float
     agent_collisions: float
 
-<<<<<<< HEAD
-FITNESS_WEIGHTS = FitnessWeights(1.0, 1.0, 1.0, 1.0)
-=======
 FITNESS_WEIGHTS = FitnessWeights(1.5, 1.0, 1.0, 1.0)
->>>>>>> eb607c43
 MAX_COLLISIONS = 1.0
 MAX_FITNESS = 1e6  # Arbitrary large value for no followers
 
